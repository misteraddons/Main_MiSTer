--- conflicted
+++ resolved
@@ -582,11 +582,8 @@
 	cfg.rumble = 1;
 	cfg.wheel_force = 50;
 	cfg.dvi_mode = 2;
-<<<<<<< HEAD
 	cfg.subcarrier = 0;
-=======
 	cfg.lookahead = 2;
->>>>>>> d0fe3f0b
 	cfg.hdr = 0;
 	cfg.hdr_max_nits = 1000;
 	cfg.hdr_avg_nits = 250;
