--- conflicted
+++ resolved
@@ -131,11 +131,8 @@
 	{ "OSD_LOCK_TIME", (void*)(&(cfg.osd_lock_time)), UINT16, 0, 60 },
 	{ "DEBUG", (void *)(&(cfg.debug)), UINT8, 0, 1 },
 	{ "MAIN", (void*)(&(cfg.main)), STRING, 0, sizeof(cfg.main) - 1 },
-<<<<<<< HEAD
 	{ "SHOW_PROGRESS_INFO", (void*)(&(cfg.show_progress_info)), UINT8, 0, 1 },
-=======
-	{"VFILTER_INTERLACE_DEFAULT", (void*)(&(cfg.vfilter_interlace_default)), STRING, 0, sizeof(cfg.vfilter_interlace_default) - 1 },
->>>>>>> 2f6459d8
+	{ "VFILTER_INTERLACE_DEFAULT", (void*)(&(cfg.vfilter_interlace_default)), STRING, 0, sizeof(cfg.vfilter_interlace_default) - 1 },
 };
 
 static const int nvars = (int)(sizeof(ini_vars) / sizeof(ini_var_t));
